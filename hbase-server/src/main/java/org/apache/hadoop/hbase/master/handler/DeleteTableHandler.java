/**
 *
 * Licensed to the Apache Software Foundation (ASF) under one
 * or more contributor license agreements.  See the NOTICE file
 * distributed with this work for additional information
 * regarding copyright ownership.  The ASF licenses this file
 * to you under the Apache License, Version 2.0 (the
 * "License"); you may not use this file except in compliance
 * with the License.  You may obtain a copy of the License at
 *
 *     http://www.apache.org/licenses/LICENSE-2.0
 *
 * Unless required by applicable law or agreed to in writing, software
 * distributed under the License is distributed on an "AS IS" BASIS,
 * WITHOUT WARRANTIES OR CONDITIONS OF ANY KIND, either express or implied.
 * See the License for the specific language governing permissions and
 * limitations under the License.
 */
package org.apache.hadoop.hbase.master.handler;

import java.io.IOException;
import java.io.InterruptedIOException;
import java.util.ArrayList;
import java.util.List;

import org.apache.commons.logging.Log;
import org.apache.commons.logging.LogFactory;
import org.apache.hadoop.fs.FileSystem;
import org.apache.hadoop.fs.Path;
import org.apache.hadoop.hbase.CoordinatedStateException;
<<<<<<< HEAD
import org.apache.hadoop.hbase.HColumnDescriptor;
import org.apache.hadoop.hbase.TableName;
=======
>>>>>>> 3dd220f8
import org.apache.hadoop.hbase.HRegionInfo;
import org.apache.hadoop.hbase.HTableDescriptor;
import org.apache.hadoop.hbase.MetaTableAccessor;
import org.apache.hadoop.hbase.Server;
import org.apache.hadoop.hbase.TableName;
import org.apache.hadoop.hbase.backup.HFileArchiver;
import org.apache.hadoop.hbase.classification.InterfaceAudience;
import org.apache.hadoop.hbase.client.Delete;
import org.apache.hadoop.hbase.client.Result;
import org.apache.hadoop.hbase.client.ResultScanner;
import org.apache.hadoop.hbase.client.Scan;
import org.apache.hadoop.hbase.client.Table;
import org.apache.hadoop.hbase.executor.EventType;
<<<<<<< HEAD
import org.apache.hadoop.hbase.regionserver.HRegion;
import org.apache.hadoop.hbase.util.FSUtils;
=======
>>>>>>> 3dd220f8
import org.apache.hadoop.hbase.master.AssignmentManager;
import org.apache.hadoop.hbase.master.HMaster;
import org.apache.hadoop.hbase.master.MasterCoprocessorHost;
import org.apache.hadoop.hbase.master.MasterFileSystem;
import org.apache.hadoop.hbase.master.MasterServices;
import org.apache.hadoop.hbase.master.RegionState.State;
<<<<<<< HEAD
import org.apache.hadoop.hbase.mob.MobConstants;
import org.apache.hadoop.hbase.mob.MobUtils;
=======
import org.apache.hadoop.hbase.master.RegionStates;
import org.apache.hadoop.hbase.regionserver.HRegion;
>>>>>>> 3dd220f8

@InterfaceAudience.Private
public class DeleteTableHandler extends TableEventHandler {
  private static final Log LOG = LogFactory.getLog(DeleteTableHandler.class);

  protected HTableDescriptor hTableDescriptor = null;

  public DeleteTableHandler(TableName tableName, Server server,
      final MasterServices masterServices) {
    super(EventType.C_M_DELETE_TABLE, tableName, server, masterServices);
  }

  @Override
  protected void prepareWithTableLock() throws IOException {
    // The next call fails if no such table.
    hTableDescriptor = getTableDescriptor().getHTableDescriptor();
  }

  protected void waitRegionInTransition(final List<HRegionInfo> regions)
      throws IOException, CoordinatedStateException {
    AssignmentManager am = this.masterServices.getAssignmentManager();
    RegionStates states = am.getRegionStates();
    long waitTime = server.getConfiguration().
      getLong("hbase.master.wait.on.region", 5 * 60 * 1000);
    for (HRegionInfo region : regions) {
      long done = System.currentTimeMillis() + waitTime;
      while (System.currentTimeMillis() < done) {
        if (states.isRegionInState(region, State.FAILED_OPEN)) {
          am.regionOffline(region);
        }
        if (!states.isRegionInTransition(region)) break;
        try {
          Thread.sleep(waitingTimeForEvents);
        } catch (InterruptedException e) {
          LOG.warn("Interrupted while sleeping");
          throw (InterruptedIOException)new InterruptedIOException().initCause(e);
        }
        LOG.debug("Waiting on region to clear regions in transition; "
          + am.getRegionStates().getRegionTransitionState(region));
      }
      if (states.isRegionInTransition(region)) {
        throw new IOException("Waited hbase.master.wait.on.region (" +
          waitTime + "ms) for region to leave region " +
          region.getRegionNameAsString() + " in transitions");
      }
    }
  }

  @Override
  protected void handleTableOperation(List<HRegionInfo> regions)
      throws IOException, CoordinatedStateException {
    MasterCoprocessorHost cpHost = ((HMaster) this.server).getMasterCoprocessorHost();
    if (cpHost != null) {
      cpHost.preDeleteTableHandler(this.tableName);
    }

    // 1. Wait because of region in transition
    waitRegionInTransition(regions);

      // 2. Remove table from hbase:meta and HDFS
    removeTableData(regions);

    if (cpHost != null) {
      cpHost.postDeleteTableHandler(this.tableName);
    }
    ((HMaster) this.server).getMasterQuotaManager().removeTableFromNamespaceQuota(tableName);
  }

  private void cleanupTableState() throws IOException {
    // 3. Update table descriptor cache
    LOG.debug("Removing '" + tableName + "' descriptor.");
    this.masterServices.getTableDescriptors().remove(tableName);

    AssignmentManager am = this.masterServices.getAssignmentManager();

    // 4. Clean up regions of the table in RegionStates.
    LOG.debug("Removing '" + tableName + "' from region states.");
    am.getRegionStates().tableDeleted(tableName);

    // 5. If entry for this table states, remove it.
    LOG.debug("Marking '" + tableName + "' as deleted.");
    am.getTableStateManager().setDeletedTable(tableName);

    // 6.Clean any remaining rows for this table.
    cleanAnyRemainingRows();
  }

  /**
   * There may be items for this table still up in hbase:meta in the case where the
   * info:regioninfo column was empty because of some write error. Remove ALL rows from hbase:meta
   * that have to do with this table. See HBASE-12980.
   * @throws IOException
   */
  private void cleanAnyRemainingRows() throws IOException {
    Scan tableScan = MetaTableAccessor.getScanForTableName(tableName);
    try (Table metaTable =
        this.masterServices.getConnection().getTable(TableName.META_TABLE_NAME)) {
      List<Delete> deletes = new ArrayList<Delete>();
      try (ResultScanner resScanner = metaTable.getScanner(tableScan)) {
        for (Result result : resScanner) {
          deletes.add(new Delete(result.getRow()));
        }
      }
      if (!deletes.isEmpty()) {
        LOG.warn("Deleting some vestigal " + deletes.size() + " rows of " + this.tableName +
          " from " + TableName.META_TABLE_NAME);
        metaTable.delete(deletes);
      }
    }
  }

  /**
   * Removes the table from hbase:meta and archives the HDFS files.
   */
  protected void removeTableData(final List<HRegionInfo> regions)
      throws IOException, CoordinatedStateException {
    try {
      // 1. Remove regions from META
      LOG.debug("Deleting regions from META");
      MetaTableAccessor.deleteRegions(this.server.getConnection(), regions);

      // -----------------------------------------------------------------------
      // NOTE: At this point we still have data on disk, but nothing in hbase:meta
      //       if the rename below fails, hbck will report an inconsistency.
      // -----------------------------------------------------------------------

      // 2. Move the table in /hbase/.tmp
      MasterFileSystem mfs = this.masterServices.getMasterFileSystem();
      Path tempTableDir = mfs.moveTableToTemp(tableName);

      // 3. Archive regions from FS (temp directory)
      FileSystem fs = mfs.getFileSystem();
      for (HRegionInfo hri : regions) {
        LOG.debug("Archiving region " + hri.getRegionNameAsString() + " from FS");
        HFileArchiver.archiveRegion(fs, mfs.getRootDir(),
            tempTableDir, HRegion.getRegionDir(tempTableDir, hri.getEncodedName()));
      }

<<<<<<< HEAD
    // Archive the mob data if there is a mob-enabled column
    HColumnDescriptor[] hcds = hTableDescriptor.getColumnFamilies();
    boolean hasMob = false;
    for (HColumnDescriptor hcd : hcds) {
      if (hcd.isMobEnabled()) {
        hasMob = true;
        break;
      }
    }
    Path mobTableDir = null;
    if (hasMob) {
      // Archive mob data
      mobTableDir = FSUtils.getTableDir(new Path(mfs.getRootDir(), MobConstants.MOB_DIR_NAME),
          tableName);
      Path regionDir =
          new Path(mobTableDir, MobUtils.getMobRegionInfo(tableName).getEncodedName());
      if (fs.exists(regionDir)) {
        HFileArchiver.archiveRegion(fs, mfs.getRootDir(), mobTableDir, regionDir);
      }
    }
    // 4. Delete table directory from FS (temp directory)
    if (!fs.delete(tempTableDir, true)) {
      LOG.error("Couldn't delete " + tempTableDir);
    }
    // Delete the table directory where the mob files are saved
    if (hasMob && mobTableDir != null && fs.exists(mobTableDir)) {
      if (!fs.delete(mobTableDir, true)) {
        LOG.error("Couldn't delete " + mobTableDir);
      }
    }
=======
      // 4. Delete table directory from FS (temp directory)
      if (!fs.delete(tempTableDir, true)) {
        LOG.error("Couldn't delete " + tempTableDir);
      }
>>>>>>> 3dd220f8

      LOG.debug("Table '" + tableName + "' archived!");
    } finally {
      cleanupTableState();
    }
  }

  @Override
  protected void releaseTableLock() {
    super.releaseTableLock();
    try {
      masterServices.getTableLockManager().tableDeleted(tableName);
    } catch (IOException ex) {
      LOG.warn("Received exception from TableLockManager.tableDeleted:", ex); //not critical
    }
  }

  @Override
  public String toString() {
    String name = "UnknownServerName";
    if(server != null && server.getServerName() != null) {
      name = server.getServerName().toString();
    }
    return getClass().getSimpleName() + "-" + name + "-" + getSeqid() + "-" + tableName;
  }
}<|MERGE_RESOLUTION|>--- conflicted
+++ resolved
@@ -27,17 +27,7 @@
 import org.apache.commons.logging.LogFactory;
 import org.apache.hadoop.fs.FileSystem;
 import org.apache.hadoop.fs.Path;
-import org.apache.hadoop.hbase.CoordinatedStateException;
-<<<<<<< HEAD
-import org.apache.hadoop.hbase.HColumnDescriptor;
-import org.apache.hadoop.hbase.TableName;
-=======
->>>>>>> 3dd220f8
-import org.apache.hadoop.hbase.HRegionInfo;
-import org.apache.hadoop.hbase.HTableDescriptor;
-import org.apache.hadoop.hbase.MetaTableAccessor;
-import org.apache.hadoop.hbase.Server;
-import org.apache.hadoop.hbase.TableName;
+import org.apache.hadoop.hbase.*;
 import org.apache.hadoop.hbase.backup.HFileArchiver;
 import org.apache.hadoop.hbase.classification.InterfaceAudience;
 import org.apache.hadoop.hbase.client.Delete;
@@ -46,24 +36,17 @@
 import org.apache.hadoop.hbase.client.Scan;
 import org.apache.hadoop.hbase.client.Table;
 import org.apache.hadoop.hbase.executor.EventType;
-<<<<<<< HEAD
-import org.apache.hadoop.hbase.regionserver.HRegion;
-import org.apache.hadoop.hbase.util.FSUtils;
-=======
->>>>>>> 3dd220f8
 import org.apache.hadoop.hbase.master.AssignmentManager;
 import org.apache.hadoop.hbase.master.HMaster;
 import org.apache.hadoop.hbase.master.MasterCoprocessorHost;
 import org.apache.hadoop.hbase.master.MasterFileSystem;
 import org.apache.hadoop.hbase.master.MasterServices;
 import org.apache.hadoop.hbase.master.RegionState.State;
-<<<<<<< HEAD
 import org.apache.hadoop.hbase.mob.MobConstants;
 import org.apache.hadoop.hbase.mob.MobUtils;
-=======
 import org.apache.hadoop.hbase.master.RegionStates;
 import org.apache.hadoop.hbase.regionserver.HRegion;
->>>>>>> 3dd220f8
+import org.apache.hadoop.hbase.util.FSUtils;
 
 @InterfaceAudience.Private
 public class DeleteTableHandler extends TableEventHandler {
@@ -202,43 +185,36 @@
             tempTableDir, HRegion.getRegionDir(tempTableDir, hri.getEncodedName()));
       }
 
-<<<<<<< HEAD
-    // Archive the mob data if there is a mob-enabled column
-    HColumnDescriptor[] hcds = hTableDescriptor.getColumnFamilies();
-    boolean hasMob = false;
-    for (HColumnDescriptor hcd : hcds) {
-      if (hcd.isMobEnabled()) {
-        hasMob = true;
-        break;
-      }
-    }
-    Path mobTableDir = null;
-    if (hasMob) {
-      // Archive mob data
-      mobTableDir = FSUtils.getTableDir(new Path(mfs.getRootDir(), MobConstants.MOB_DIR_NAME),
-          tableName);
-      Path regionDir =
-          new Path(mobTableDir, MobUtils.getMobRegionInfo(tableName).getEncodedName());
-      if (fs.exists(regionDir)) {
-        HFileArchiver.archiveRegion(fs, mfs.getRootDir(), mobTableDir, regionDir);
-      }
-    }
-    // 4. Delete table directory from FS (temp directory)
-    if (!fs.delete(tempTableDir, true)) {
-      LOG.error("Couldn't delete " + tempTableDir);
-    }
-    // Delete the table directory where the mob files are saved
-    if (hasMob && mobTableDir != null && fs.exists(mobTableDir)) {
-      if (!fs.delete(mobTableDir, true)) {
-        LOG.error("Couldn't delete " + mobTableDir);
-      }
-    }
-=======
+      // Archive the mob data if there is a mob-enabled column
+      HColumnDescriptor[] hcds = hTableDescriptor.getColumnFamilies();
+      boolean hasMob = false;
+      for (HColumnDescriptor hcd : hcds) {
+        if (hcd.isMobEnabled()) {
+          hasMob = true;
+          break;
+        }
+      }
+      Path mobTableDir = null;
+      if (hasMob) {
+        // Archive mob data
+        mobTableDir = FSUtils.getTableDir(new Path(mfs.getRootDir(), MobConstants.MOB_DIR_NAME),
+                tableName);
+        Path regionDir =
+                new Path(mobTableDir, MobUtils.getMobRegionInfo(tableName).getEncodedName());
+        if (fs.exists(regionDir)) {
+          HFileArchiver.archiveRegion(fs, mfs.getRootDir(), mobTableDir, regionDir);
+        }
+      }
       // 4. Delete table directory from FS (temp directory)
       if (!fs.delete(tempTableDir, true)) {
         LOG.error("Couldn't delete " + tempTableDir);
       }
->>>>>>> 3dd220f8
+      // Delete the table directory where the mob files are saved
+      if (hasMob && mobTableDir != null && fs.exists(mobTableDir)) {
+        if (!fs.delete(mobTableDir, true)) {
+          LOG.error("Couldn't delete " + mobTableDir);
+        }
+      }
 
       LOG.debug("Table '" + tableName + "' archived!");
     } finally {
